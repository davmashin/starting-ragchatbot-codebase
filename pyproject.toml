[project]
name = "starting-codebase"
version = "0.1.0"
description = "Add your description here"
readme = "README.md"
requires-python = ">=3.13"
dependencies = [
    "chromadb==1.0.15",
    "anthropic==0.58.2",
    "sentence-transformers==5.0.0",
    "fastapi==0.116.1",
    "uvicorn==0.35.0",
    "python-multipart==0.0.20",
    "python-dotenv==1.1.1",
]

[dependency-groups]
dev = [
    "pytest>=8.4.1",
<<<<<<< HEAD
    "black>=24.0.0",
    "flake8>=7.0.0",
    "isort>=5.13.0",
    "mypy>=1.8.0",
]

[tool.black]
line-length = 88
target-version = ['py313']
include = '\.pyi?$'
extend-exclude = '''
/(
  __pycache__
  | \.git
  | \.venv
  | venv
  | build
  | dist
)/
'''

[tool.isort]
profile = "black"
multi_line_output = 3
line_length = 88
known_first_party = ["backend"]

[tool.mypy]
python_version = "3.13"
warn_return_any = true
warn_unused_configs = true
disallow_untyped_defs = true
disallow_incomplete_defs = true
check_untyped_defs = true
disallow_untyped_decorators = true
no_implicit_optional = true
warn_redundant_casts = true
warn_unused_ignores = true
warn_no_return = true
warn_unreachable = true
strict_equality = true
exclude = [
    "venv/",
    ".venv/",
    "__pycache__/",
]
=======
    "httpx>=0.24.0",
    "pytest-asyncio>=0.21.0",
]

[tool.pytest.ini_options]
testpaths = ["backend/tests"]
python_files = ["test_*.py", "*_test.py"]
python_classes = ["Test*"]
python_functions = ["test_*"]
addopts = [
    "-v",
    "--tb=short",
    "--strict-markers",
    "--disable-warnings",
]
markers = [
    "unit: Unit tests",
    "integration: Integration tests",
    "api: API endpoint tests",
]
asyncio_mode = "auto"
>>>>>>> 384bce53
<|MERGE_RESOLUTION|>--- conflicted
+++ resolved
@@ -17,11 +17,12 @@
 [dependency-groups]
 dev = [
     "pytest>=8.4.1",
-<<<<<<< HEAD
     "black>=24.0.0",
     "flake8>=7.0.0",
     "isort>=5.13.0",
     "mypy>=1.8.0",
+    "httpx>=0.24.0",
+    "pytest-asyncio>=0.21.0",
 ]
 
 [tool.black]
@@ -64,10 +65,6 @@
     ".venv/",
     "__pycache__/",
 ]
-=======
-    "httpx>=0.24.0",
-    "pytest-asyncio>=0.21.0",
-]
 
 [tool.pytest.ini_options]
 testpaths = ["backend/tests"]
@@ -85,5 +82,4 @@
     "integration: Integration tests",
     "api: API endpoint tests",
 ]
-asyncio_mode = "auto"
->>>>>>> 384bce53
+asyncio_mode = "auto"